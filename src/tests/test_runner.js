--- conflicted
+++ resolved
@@ -562,7 +562,6 @@
 }
 
 /**
-<<<<<<< HEAD
  * Test Review System Rework Assignment Logic
  * Tests the recent fix for rework assignment when task has already been reworked
  */
@@ -802,9 +801,8 @@
     failingScore: score || (getReviewThreshold() - 10),
     testMultipleReworks: true
   });
-=======
- * Test Video Utilities (unit tests)
- */
+}
+
 function testVideoUtilities() {
   const tests = [
     {
@@ -819,7 +817,7 @@
       func: () => {
         const links = [
           'https://drive.google.com/file/d/aaaaaaaaaaaaaaaaaaaa/view',
-          ' https://drive.google.com/open?id=bbbbbbbbbbbbbbbbbbbb ',
+          'https://drive.google.com/open?id=bbbbbbbbbbbbbbbbbbbb ',
           'https://drive.google.com/file/d/cccccccccccccccccccc/edit?usp=sharing'
         ].join(',');
         const ids = extractDriveFileIdsFromLinks(links);
@@ -911,7 +909,6 @@
     }
   ];
   return runTestGroup('Auto Time Taken', tests);
->>>>>>> 42394fb1
 }
 
 /**
